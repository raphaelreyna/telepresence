Have you ever wanted the quick development cycle of local code while still having your code run within a remote Kubernetes cluster?
Telepresence allows you to run your code locally while still:

1. Giving your code access to Services in a remote Kubernetes cluster.
2. Giving your code access to cloud resources like AWS RDS or Google PubSub.
3. Allowing Kubernetes to access your code as if it were in a normal pod within the cluster.

**IMPORTANT:** Telepresence is currently in the prototyping stage, and we expect it to change rapidly based on user feedback.

Please [file bugs and feature requests](https://github.com/datawire/telepresence/issues) or come [talk to us on Gitter](http://gitter.im/datawire/telepresence).

## Telepresence makes development faster

Let's assume you have a web service which listens on port 8080, and has a Dockerfile which gets built to an image called `examplecom/servicename`.
Your service depends on other Kubernetes `Service` instances (`thing1` and `thing2`), and on a cloud database.

The Kubernetes production environment looks like this:

<div class="mermaid">
graph LR
  subgraph Kubernetes in Cloud
    code["k8s.Pod: servicename"]
    s1["k8s.Service: servicename"]---code
    code---s2["k8s.Service: thing1"]
    code---s3["k8s.Service: thing2"]
    code---c1>"Cloud Database (AWS RDS)"]
  end
</div>

### Status quo: a slow development/live test cycle

If you need that cloud database and those two services to directly test your software, you will need to do the following to test a change:

1. Change your code.
2. Build a Docker image.
3. Push the Docker image to a Docker registry in the cloud.
4. Update the Kubernetes cluster to use your new image.
5. Wait for the image to download.

This is slow.

<div class="mermaid">
graph TD
  subgraph Laptop
    code["Source code for servicename"]==>local["Docker image"]
    kubectl
  end
  subgraph Kubernetes in Cloud
    local==>registry["Docker registry"]
    registry==>deployment["k8s.Deployment: servicename"]
    kubectl==>deployment
    s1["k8s.Service: servicename"]---deployment
    deployment---s2["k8s.Service: thing1"]
    deployment---s3["k8s.Service: thing2"]
    deployment---c1>"Cloud Database (AWS RDS)"]
  end
</div>

### Telepresence: a fast development/live test cycle

Telepresence works by running your code *locally* in a Docker container, and forwarding requests to/from the remote Kubernetes cluster.

(Future versions may allow you to run your code locally directly, without a local container.
[Let us know](https://github.com/datawire/telepresence/issues/1) if this a feature you want.)

This means development is fast: you only have to change your code and rebuild your Docker image.
Even better, you can use a development-oriented Docker image or configuration, with live reloads of code changes or the ability to attach a debugger.
This means an even faster development cycle.

<div class="mermaid">
graph TD
  subgraph Laptop
    code["Source code for servicename"]==>local["servicename, running locally"]
    local---client[Telepresence client]
  end
  subgraph Kubernetes in Cloud
    client-.-proxy["k8s.Pod: Telepresence proxy"]
    s1["k8s.Service: servicename"]---proxy
    proxy---s2["k8s.Service: thing1"]
    proxy---s3["k8s.Service: thing2"]
    proxy---c1>"Cloud Database (AWS RDS)"]
  end
</div>

## Installing

You will need the following available on your machine:

* Docker.
* Python (2 or 3). This should be available on any Linux or OS X machine.
* Access to your Kubernetes cluster, with local credentials on your machine.
  You can do this test by running `kubectl get pod` - if this works you're all set.
* If you want to run your code outside of a Docker container you will also need `torsocks`.
  
  On Ubuntu: `sudo apt-get install --no-install-recommends torsocks`
  
  On OS X: `brew install torsocks`

In order to install, run the following command:

```
curl -L https://github.com/datawire/telepresence/raw/{{ site.data.version.version }}/cli/telepresence -o telepresence
chmod +x telepresence
```

Then move telepresence to somewhere in your `$PATH`, e.g.:

```
mv telepresence /usr/local/bin
```

## Quickstart

We'll start out by using Telepresence with a newly created Kubernetes `Deployment`, just so it's clearer what is going on.
In the next section we'll discuss using Telepresence with an existing `Deployment` - you can [skip ahead](#in-depth-usage) if you want.

To get started we'll use `telepresence --new-deployment quickstart` to create a new `Deployment` and matching `Service`.
The client will connect to the remote Kubernetes cluster via that `Deployment` and then run a local Docker container that is proxied into the remote cluster.
You'll also use the `--docker-run` argument to specify how that local container should be created: these arguments will match those passed to `docker run`.

The Docker container you run will get environment variables that match those in the remote deployment, including Kubernetes `Service` addresses.
We can see this by running the `env` command inside an Alpine Linux image in a Docker container:

```console
host$ telepresence --new-deployment quickstart --docker-run \
      --rm alpine env
KUBERNETES_SERVICE_HOST=127.0.0.1
KUBERNETES_SERVICE_PORT=60001
...
```

You can also run a local process, outside a Docker container:

```console
host$ telepresence --new-deployment quickstart --run env
KUBERNETES_SERVICE_HOST=127.0.0.1
KUBERNETES_SERVICE_PORT=60001
...
```

You can send a request to the Kubernetes API service and it will get proxied, and you can also use the special hostnames Kubernetes creates for `Services`.
(You'll get "unauthorized" in the response because you haven't provided credentials.)

```console
host$ telepresence --new-deployment quickstart --docker-run \
      --rm -i -t alpine /bin/sh
localcontainer$ apk add --no-cache curl  # install curl
localcontainer$ curl -k -v \
    "https://${KUBERNETES_SERVICE_HOST}:${KUBERNETES_SERVICE_PORT}/"
> GET / HTTP/1.1
> User-Agent: curl/7.38.0
> Host: 10.0.0.1
> Accept: */*
> 
< HTTP/1.1 401 Unauthorized
< Content-Type: text/plain; charset=utf-8
< X-Content-Type-Options: nosniff
< Date: Mon, 06 Mar 2017 19:19:44 GMT
< Content-Length: 13
Unauthorized
localcontainer$ curl -k "https://kubernetes.default.svc.cluster.local:${KUBERNETES_SERVICE_PORT}/"
Unauthorized
localcontainer$ exit
host$
```

You've sent a request to the Kubernetes API service, but you could similarly talk to any `Service` in the remote Kubernetes cluster, even though the container is running locally.

Finally, since we exposed port 8080 on the remote cluster, we can run a local server (within the container) that listens on port 8080 and it will be exposed via port 8080 inside the Kubernetes pods we've created.
Let's say we want to serve some static files from your local machine.
We can mount the current directory as a Docker volume, run a webserver on port 8080, and pass `--expose 8080` to Telepresence so it knows it needs to expose that port to the Kubernetes cluster:

```console
host$ echo "hello!" > file.txt
host$ telepresence --new-deployment quickstart --expose 8080 --docker-run \
      -v $PWD:/files -i -t python:3-slim /bin/sh
localcontainer$ cd /files
localcontainer$ ls
file.txt
localcontainer$ python3 -m http.server 8080
Serving HTTP on 0.0.0.0 port 8080 ...
```

If you leave the `telepresence` process running your code will be accessible from inside the Kubernetes cluster:

<div class="mermaid">
graph TD
  subgraph Laptop
    code["python HTTP server on port 8080, in container"]---client[Telepresence client]
  end
  subgraph Kubernetes in Cloud
    client-.-proxy["k8s.Pod: Telepresence proxy, listening on port 8080"]
  end
</div>

Let's send a request to the remote pod to demonstrate that.
In a different terminal we can run a pod on the Kubernetes cluster and see that it can access the code running on your personal computer, via the Telepresence-created `Service` named `quickstart`:

```console
$ kubectl run --attach -i -t test --generator=job/v1 --rm \
          --image=alpine --restart Never --command /bin/sh
k8s-pod# apk add --no-cache curl
k8s-pod# curl http://quickstart.default.svc.cluster.local:8080/file.txt
hello!
```

## In-depth usage

Let's look in a bit more detail at using Telepresence when you have an existing `Deployment`.

Your Kubernetes configuration will typically have a `Service`:

```yaml
apiVersion: v1
kind: Service
metadata:
  name: servicename-service
spec:
  ports:
    - port: 8080
      protocol: TCP
      targetPort: 8080
  selector:
    name: servicename
```

You will also have a `Deployment` that actually runs your code, with labels that match the `Service` `selector`:

```yaml
apiVersion: extensions/v1beta1
kind: Deployment
metadata:
  name: servicename-deployment
spec:
  replicas: 3
  template:
    metadata:
      labels:
        name: servicename
    spec:
      containers:
      - name: servicename
        image: examplecom/servicename:1.0.2
        ports:
        - containerPort: 8080
      - env:
        - name: YOUR_DATABASE_HOST
          value: somewhere.someplace.cloud.example.com
```

In order to run Telepresence you will need to do three things:

1. Replace your production `Deployment` with a custom `Deployment` that runs the Telepresence proxy.
2. Run the Telepresence client locally in Docker.
3. Run your own code in its own Docker container, hooked up to the Telepresence client.

Let's go through these steps one by one.

### 1. Run the Telepresence proxy in Kubernetes

Instead of running the production `Deployment` above, you will need to run a different one that runs the Telepresence proxy instead.
It should only have 1 replica, and it will use a different image, but it should have the same environment variables since you want those available to your local code.

```yaml
apiVersion: extensions/v1beta1
kind: Deployment
metadata:
  name: servicename-deployment
spec:
  replicas: 1  # <-- only one replica
  template:
    metadata:
      labels:
        name: servicename
    spec:
      containers:
      - name: servicename
        image: datawire/telepresence-k8s:{{ site.data.version.version }}  # <-- new image
        ports:
        - containerPort: 8080
      - env:
        - name: YOUR_DATABASE_HOST
          value: somewhere.someplace.cloud.example.com
```

You should apply this file to your cluster:

```console
$ kubectl apply -f telepresence-deployment.yaml
```

### 2. Run the local Telepresence client on your machine

You want to do the following:

1. Expose port 8080 in your code to Kubernetes.
2. Proxy `somewhere.someplace.cloud.example.com` port 5432 via Kubernetes, since it's probably not accessible outside of your cluster.
3. Connect specifically to the `servicename-deployment` pod you created above, in case there are multiple Telepresence users in the cluster.
4. Run a local container in the above setup.

Services `thing1` and `thing2` will be available to your code automatically so no special parameters are needed for them.
You can do so with the following command line, which uses `--deployment` instead of `--new-deployment` since there is an existing `Deployment` object:

```console
$ telepresence --deployment servicename-deployment \
               --proxy somewhere.someplace.cloud.example.com:5432 \
               --expose 8080 \
               --docker-run \
               examplecom/servicename:localsnapshot
```

You are now running your own code locally inside Docker, attaching it to the network stack of the Telepresence client and using the environment variables Telepresence client extracted.
Your code is connected to the remote Kubernetes cluster.

### 4. (Optional) Better local development with Docker

To make Telepresence even more useful, you might want to use a custom Dockerfile setup that allows for code changes to be reflected immediately upon editing.

For interpreted languages the typical way to do this is to mount your source code as a Docker volume, and use your web framework's ability to reload code for each request.
Here are some tutorials for various languages and frameworks:

* [Python with Flask](http://matthewminer.com/2015/01/25/docker-dev-environment-for-web-app.html)
* [Node](http://fostertheweb.com/2016/02/nodemon-inside-docker-container/)

## What Telepresence proxies

Telepresence currently proxies the following:

* The [special environment variables](https://kubernetes.io/docs/user-guide/services/#environment-variables) that expose the addresses of `Service` instances.
  E.g. `REDIS_MASTER_SERVICE_HOST`.
  These will be modified with new values based on the proxying logic, but that should be transparent to the application.
* The standard [DNS entries for services](https://kubernetes.io/docs/user-guide/services/#dns).
  E.g. `redis-master` and `redis-master.default.svc.cluster.local` will resolve to a working IP address.
* TCP connections to other `Service` instances that existed when the proxy was supported.
* Any additional environment variables that a normal pod would have, with the exception of a few environment variables that are different in the local environment.
  E.g. UID and HOME.
* TCP connections to specific hostname/port combinations specified on the command line.
  Typically this would be used for cloud resources, e.g. a AWS RDS database.
* TCP connections *from* Kubernetes to your local code, for ports specified on the command line.

Currently unsupported:

* TCP connections, environment variables, DNS records for `Service` instances created *after* Telepresence is started.
* SRV DNS records matching `Services`, e.g. `_http._tcp.redis-master.default`.
* UDP messages in any direction.
* For proxied addresses, only one destination per specific port number is currently supported.
  E.g. you can't proxy `remote1.example.com:5432` and `remote2.example.com:5432` at the same time.
* Access to volumes, including those for `Secret` and `ConfigMap` Kubernetes objects.

## Help us improve Telepresence!

We are considering various improvements to Telepresence, including:

* [Removing need for Kubernetes credentials](https://github.com/datawire/telepresence/issues/2)
* [Allowing running code locally without a container](https://github.com/datawire/telepresence/issues/1)
* Implementing any of the unsupported features mentioned above.

Please add comments to relevant tickets if you are interested in these features, or [file a new issue](https://github.com/datawire/telepresence/issues/new) if there is no existing ticket for a desired feature or bug report.

## Alternatives

Some alternatives to Telepresence:

* Minikube is a tool that lets you run a Kubernetes cluster locally.
  You won't have access to cloud resources, however, and your development cycle won't be as fast since access to local source code is harder.
  Finally, spinning up your full system may not be realistic if it's big enough.
* Docker Compose lets you spin up local containers, but won't match your production Kubernetes cluster.
  It also won't help you access cloud resources, you will need to emulate them.
* Pushing your code to the remote Kubernetes cluster.
  This is a somewhat slow process, and you won't be able to do the quick debug cycle you get from running code locally.
<<<<<<< HEAD

## Changelog

### v0.8

* Added support for `telepresence --run`.
=======
  
## Changelog

### 0.8 (March 14, 2017)

Features:

* Basic logging of what Telepresence is doing, for easier debugging.
* Check for Kubernetes and Docker on startup, so problems are caught earlier.
* Better error reporting on crashes. ([#19](https://github.com/datawire/telepresence/issues/19))

Bugfixes:

* Fixed bug where combination of `--rm` and `--detach` broke Telepresence on versions of Docker older than 1.13. Thanks to Jean-Paul Calderone for reporting the problem. ([#18](https://github.com/datawire/telepresence/issues/18))
>>>>>>> ea7cd698
<|MERGE_RESOLUTION|>--- conflicted
+++ resolved
@@ -368,16 +368,15 @@
   It also won't help you access cloud resources, you will need to emulate them.
 * Pushing your code to the remote Kubernetes cluster.
   This is a somewhat slow process, and you won't be able to do the quick debug cycle you get from running code locally.
-<<<<<<< HEAD
-
-## Changelog
-
-### v0.8
-
-* Added support for `telepresence --run`.
-=======
   
 ## Changelog
+
+### 0.9 (unreleased)
+
+Features:
+
+* Added support for `telepresence --run`, allowing using local processes rather than just Docker containers.
+  ([#1](https://github.com/datawire/telepresence/issues/1))
 
 ### 0.8 (March 14, 2017)
 
@@ -390,4 +389,3 @@
 Bugfixes:
 
 * Fixed bug where combination of `--rm` and `--detach` broke Telepresence on versions of Docker older than 1.13. Thanks to Jean-Paul Calderone for reporting the problem. ([#18](https://github.com/datawire/telepresence/issues/18))
->>>>>>> ea7cd698
