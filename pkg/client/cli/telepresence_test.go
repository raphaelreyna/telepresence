package cli_test

import (
	"bufio"
	"context"
	"encoding/base64"
	"fmt"
	"io/ioutil"
	"log"
	"net"
	"net/http"
	"os"
	"path/filepath"
	"regexp"
	"strconv"
	"strings"
	"sync"
	"testing"
	"time"

	"github.com/stretchr/testify/suite"
	k8sruntime "k8s.io/apimachinery/pkg/runtime"
	"k8s.io/client-go/tools/clientcmd"
	"k8s.io/client-go/tools/clientcmd/api"

	"github.com/datawire/ambassador/pkg/dtest"
	"github.com/datawire/dlib/dcontext"
	"github.com/datawire/dlib/dexec"
	"github.com/datawire/dlib/dgroup"
	"github.com/datawire/dlib/dhttp"
	"github.com/datawire/dlib/dlog"
	"github.com/telepresenceio/telepresence/v2/pkg/client"
	_ "github.com/telepresenceio/telepresence/v2/pkg/client/cli"
	"github.com/telepresenceio/telepresence/v2/pkg/filelocation"
	"github.com/telepresenceio/telepresence/v2/pkg/version"
)

// serviceCount is the number of interceptable services that gets installed
// in the cluster and later intercepted
const serviceCount = 3

func TestTelepresence(t *testing.T) {
	ctx := dlog.NewTestContext(t, false)
	dtest.WithMachineLock(ctx, func(ctx context.Context) {
		suite.Run(t, new(telepresenceSuite))
	})
}

type telepresenceSuite struct {
	suite.Suite
	testVersion          string
	namespace            string
	managerTestNamespace string
}

func (ts *telepresenceSuite) SetupSuite() {
	// Check that the "ko" program exists, and adjust PATH as necessary.
	if info, err := os.Stat("../../../tools/bin/ko"); err != nil || !info.Mode().IsRegular() || (info.Mode().Perm()&0100) == 0 {
		ts.FailNow("it looks like the ./tools/bin/ko executable wasn't built; be sure to build it with `make` before running `go test`!")
	}
	require := ts.Require()
	toolbindir, err := filepath.Abs("../../../tools/bin")
	require.NoError(err)
	_ = os.Chdir("../../..")

	os.Setenv("PATH", toolbindir+":"+os.Getenv("PATH"))

	// Remove very verbose output from DTEST initialization
	log.SetOutput(ioutil.Discard)

	ts.testVersion = fmt.Sprintf("v2.0.0-gotest.%d", os.Getpid())
	ts.namespace = fmt.Sprintf("telepresence-%d", os.Getpid())
	ts.managerTestNamespace = fmt.Sprintf("ambassador-%d", os.Getpid())

	version.Version = ts.testVersion

	ctx := dlog.NewTestContext(ts.T(), false)

	wg := sync.WaitGroup{}
	wg.Add(1)
	go func() {
		defer wg.Done()
		executable, err := ts.buildExecutable(ctx)
		ts.NoError(err)
		client.SetExe(executable)
	}()

	_ = os.Remove(client.ConnectorSocketName)
	err = run(ctx, "sudo", "true")
	require.NoError(err, "acquire privileges")

	registry := dtest.DockerRegistry(ctx)
	os.Setenv("KO_DOCKER_REPO", registry)
	os.Setenv("TELEPRESENCE_REGISTRY", registry)
	os.Setenv("TELEPRESENCE_MANAGER_NAMESPACE", ts.managerTestNamespace)
	os.Setenv("DTEST_REGISTRY", registry) // Prevent calls to dtest.RegistryUp() which may panic

	wg.Add(1)
	go func() {
		defer wg.Done()
		err := ts.publishManager()
		ts.NoError(err)
	}()

	wg.Wait()

	// We do this after the above goroutines are finished, instead of in parallel with them,
	// because there seems to be a bug where buildExecutable sometimes modifies the kubeconfig and
	// removes the telepresence-test-user that is created in this function.
	ts.setupKubeConfig(ctx)

	wg.Add(serviceCount)
	for i := 0; i < serviceCount; i++ {
		i := i
		go func() {
			defer wg.Done()
			err = ts.applyEchoService(ctx, fmt.Sprintf("hello-%d", i))
			ts.NoError(err)
		}()
	}

	wg.Add(1)
	go func() {
		defer wg.Done()
		err = ts.applyApp(ctx, "with-probes", "with-probes", 80)
		ts.NoError(err)
	}()

	wg.Add(1)
	go func() {
		defer wg.Done()
		err = ts.applyApp(ctx, "rs-echo", "rs-echo", 80)
		ts.NoError(err)
	}()

	wg.Add(1)
	go func() {
		defer wg.Done()
		err = ts.applyApp(ctx, "ss-echo", "ss-echo", 80)
		ts.NoError(err)
	}()

	wg.Add(1)
	go func() {
		defer wg.Done()
		err = ts.applyApp(ctx, "echo-w-sidecars", "echo-w-sidecars", 80)
		ts.NoError(err)
	}()

	wg.Wait()

	// Ensure that telepresence is not logged in
	_, _ = telepresence(ts.T(), "logout")

	// Ensure that no telepresence is running when the tests start
	_, _ = telepresence(ts.T(), "quit")
}

func (ts *telepresenceSuite) TearDownSuite() {
	ctx := dlog.NewTestContext(ts.T(), false)
	_ = run(ctx, "kubectl", "config", "use-context", "default")
	_ = run(ctx, "kubectl", "delete", "namespace", ts.namespace)
	_ = run(ctx, "kubectl", "delete", "mutatingwebhookconfiguration", "agent-injector-webhook-"+ts.managerTestNamespace)
	_ = run(ctx, "kubectl", "delete", "namespace", ts.managerTestNamespace)
	// Undo RBAC things
	_ = run(ctx, "kubectl", "delete", "-f", "k8s/client_rbac.yaml")
	_ = run(ctx, "kubectl", "config", "delete-context", "telepresence-test-developer")
	_ = run(ctx, "kubectl", "config", "delete-user", "telepresence-test-developer")
}

func (ts *telepresenceSuite) TestA_WithNoDaemonRunning() {
	ts.Run("Version", func() {
		stdout, stderr := telepresence(ts.T(), "version")
		ts.Empty(stderr)
		ts.Contains(stdout, fmt.Sprintf("Client: %s", client.DisplayVersion()))
	})
	ts.Run("Status", func() {
		out, _ := telepresence(ts.T(), "status")
		ts.Contains(out, "Root Daemon: Not running")
		ts.Contains(out, "User Daemon: Not running")
	})

	ts.Run("Connect using invalid KUBECONFIG", func() {
		ts.Run("Reports config error and exits", func() {
			kubeConfig := os.Getenv("KUBECONFIG")
			defer os.Setenv("KUBECONFIG", kubeConfig)
			os.Setenv("KUBECONFIG", "/dev/null")
			stdout, stderr := telepresence(ts.T(), "connect")
			ts.Contains(stderr, "kubeconfig has no context definition")
			ts.Contains(stdout, "Launching Telepresence Daemon")
			ts.Contains(stdout, "Daemon quitting")
		})
	})

	ts.Run("Connect with non existing context", func() {
		ts.Run("Reports connect error and exits", func() {
			stdout, stderr := telepresence(ts.T(), "connect", "--context", "not-likely-to-exist")
			ts.Contains(stderr, `"not-likely-to-exist" does not exist`)
			ts.Contains(stdout, "Launching Telepresence Daemon")
			ts.Contains(stdout, "Daemon quitting")
		})
	})

	ts.Run("Connect with a command", func() {
		ts.Run("Connects, executes the command, and then exits", func() {
			stdout, stderr := telepresence(ts.T(), "connect", "--", client.GetExe(), "status")
			require := ts.Require()
			require.Empty(stderr)
			require.Contains(stdout, "Launching Telepresence Daemon")
			require.Contains(stdout, "Connected to context")
			require.Contains(stdout, "Kubernetes context:")
			require.Regexp(`Telepresence proxy:\s+ON`, stdout)
			require.Contains(stdout, "Daemon quitting")
		})
	})

	ts.Run("Root Daemon Log Level", func() {
		t := ts.T()
		require := ts.Require()

		configDir := t.TempDir()

		ctx := dlog.NewTestContext(t, false)
		registry := dtest.DockerRegistry(ctx)
		configYml := fmt.Sprintf("logLevels:\n  rootDaemon: debug\nimages:\n  registry: %s\n", registry)
		ctx, err := setConfig(ctx, configDir, configYml)
		require.NoError(err)

		logDir := t.TempDir()
		ctx = filelocation.WithAppUserLogDir(ctx, logDir)
		_, stderr := telepresenceContext(ctx, "connect")
		require.Empty(stderr)
		_, stderr = telepresenceContext(ctx, "quit")
		require.Empty(stderr)
		rootLog, err := os.Open(filepath.Join(logDir, "daemon.log"))
		require.NoError(err)
		defer rootLog.Close()

		hasDebug := false
		scn := bufio.NewScanner(rootLog)
		match := regexp.MustCompile(` debug +daemon/server`)
		for scn.Scan() && !hasDebug {
			hasDebug = match.MatchString(scn.Text())
		}
		ts.True(hasDebug, "daemon.log does not contain expected debug statements")
	})

	ts.Run("DNS includes", func() {
		t := ts.T()
		require := ts.Require()

		tmpDir := t.TempDir()
		origKubeconfigFileName := os.Getenv("DTEST_KUBECONFIG")
		kubeconfigFileName := filepath.Join(tmpDir, "kubeconfig")

		var cfg *api.Config
		cfg, err := clientcmd.LoadFromFile(origKubeconfigFileName)
		require.NoError(err, "Unable to read DTEST_KUBECONFIG")
		require.NoError(err, api.MinifyConfig(cfg), "unable to minify config")
		var cluster *api.Cluster
		for _, c := range cfg.Clusters {
			cluster = c
			break
		}
		require.NotNilf(cluster, "unable to get cluster from config")
		cluster.Extensions = map[string]k8sruntime.Object{"telepresence.io": &k8sruntime.Unknown{
			Raw: []byte(`{"dns":{"include-suffixes": [".org"]}}`),
		}}

		require.NoError(clientcmd.WriteToFile(*cfg, kubeconfigFileName), "unable to write modified kubeconfig")

		ctx := dlog.NewTestContext(t, false)
		registry := dtest.DockerRegistry(ctx)
		configYml := fmt.Sprintf("logLevels:\n  rootDaemon: debug\nimages:\n  registry: %s\n", registry)
		ctx, err = setConfig(ctx, tmpDir, configYml)
		require.NoError(err)

		defer os.Setenv("KUBECONFIG", origKubeconfigFileName)
		os.Setenv("KUBECONFIG", kubeconfigFileName)
		ctx = filelocation.WithAppUserLogDir(ctx, tmpDir)
		_, stderr := telepresenceContext(ctx, "connect")
		require.Empty(stderr)
		_ = run(ctx, "curl", "--silent", "example.org")

		_, stderr = telepresenceContext(ctx, "quit")
		require.Empty(stderr)
		rootLog, err := os.Open(filepath.Join(tmpDir, "daemon.log"))
		require.NoError(err)
		defer rootLog.Close()

		hasLookup := false
		scn := bufio.NewScanner(rootLog)
		for scn.Scan() && !hasLookup {
			hasLookup = strings.Contains(scn.Text(), `LookupHost "example.org"`)
		}
		ts.True(hasLookup, "daemon.log does not contain expected LookupHost statement")
	})

	ts.Run("Webhook Agent Image From Config", func() {
		t := ts.T()
		require := ts.Require()
		uninstallTrafficManager := func() {
			stdout, stderr := telepresence(t, "uninstall", "--everything")
			require.Empty(stderr)
			require.Contains(stdout, "Daemon quitting")
		}
		// Remove the traffic-manager since we are altering config that applies to
		// creating the traffic-manager
		uninstallTrafficManager()
		stdout, stderr := telepresence(t, "uninstall", "--everything")
		require.Empty(stderr)
		require.Contains(stdout, "Daemon quitting")

		configDir := t.TempDir()

		// Use a config with agentImage and webhookAgentImage to validate that its the
		// latter that is used in the traffic-manager
		ctx := dlog.NewTestContext(t, false)
		registry := dtest.DockerRegistry(ctx)
		configYml := fmt.Sprintf("images:\n  registry: %s\n  agentImage: notUsed:0.0.1\n  webhookAgentImage: imageFromConfig:0.0.1\n  webhookRegistry: %s", registry, registry)
		ctx, err := setConfig(ctx, configDir, configYml)
		require.NoError(err)

		_, stderr = telepresenceContext(ctx, "connect")
		require.Empty(stderr)

		// When this function ends we uninstall the manager,
		// connect again to establish a traffic-manager without
		// our edited config, and then quit our connection to the manager.
		defer func() {
			uninstallTrafficManager()
			_, stderr = telepresence(t, "connect")
			require.Empty(stderr)
			_, stderr = telepresence(t, "quit")
			require.Empty(stderr)
		}()

		image, err := ts.kubectlOut(ctx, "get",
			"--namespace", ts.managerTestNamespace,
			"deploy", "traffic-manager",
			"--ignore-not-found",
			"-o",
			"jsonpath={.spec.template.spec.containers[0].env[?(@.name=='TELEPRESENCE_AGENT_IMAGE')].value}")
		require.NoError(err)
		desiredImage := fmt.Sprintf("%s/imageFromConfig:0.0.1", registry)
		ts.Equal(desiredImage, image)
	})
}

func (ts *telepresenceSuite) TestB_Connected() {
	suite.Run(ts.T(), &connectedSuite{tpSuite: ts})
}

func (ts *telepresenceSuite) TestC_Uninstall() {
	ts.Run("Uninstalls the traffic manager and quits", func() {
		require := ts.Require()
		ctx := dlog.NewTestContext(ts.T(), false)
		names := func() (string, error) {
			return ts.kubectlOut(ctx, "get",
				"--namespace", ts.managerTestNamespace,
				"svc,deploy", "traffic-manager",
				"--ignore-not-found",
				"-o", "jsonpath={.items[*].metadata.name}")
		}
		stdout, err := names()
		require.NoError(err)
		require.Equal(2, len(strings.Split(stdout, " "))) // The service and the deployment

		// The telepresence-test-developer will not be able to uninstall everything
		require.NoError(run(ctx, "kubectl", "config", "use-context", "default"))
		stdout, stderr := telepresence(ts.T(), "uninstall", "--everything")
		require.Empty(stderr)
		require.Contains(stdout, "Daemon quitting")
		require.Eventually(
			func() bool {
				stdout, _ := names()
				return stdout == ""
			},
			5*time.Second,        // waitFor
			500*time.Millisecond, // polling interval
		)
	})
}

func (ts *telepresenceSuite) TestD_HelmChart() {
	suite.Run(ts.T(), &helmSuite{tpSuite: ts})
}

type connectedSuite struct {
	suite.Suite
	tpSuite *telepresenceSuite
}

func (cs *connectedSuite) ns() string {
	return cs.tpSuite.namespace
}

func (cs *connectedSuite) SetupSuite() {
	require := cs.Require()
	c := dlog.NewTestContext(cs.T(), false)

	cs.Eventually(func() bool {
		return run(c, "kubectl", "config", "use-context", "telepresence-test-developer") == nil
	}, 10*time.Second, time.Second)

	stdout, stderr := telepresence(cs.T(), "connect")
	require.Empty(stderr)
	require.Contains(stdout, "Connected to context")

	// Give outbound interceptor 15 seconds to kick in.
	require.Eventually(
		// condition
		func() bool {
			stdout, _ := telepresence(cs.T(), "status")
			return regexp.MustCompile(`Telepresence proxy:\s+ON`).FindString(stdout) != ""
		},
		15*time.Second, // waitFor
		time.Second,    // polling interval
		"Timeout waiting for network overrides to establish", // msg
	)
}

func (cs *connectedSuite) TearDownSuite() {
	stdout, stderr := telepresence(cs.T(), "quit")
	cs.Empty(stderr)
	cs.Contains(stdout, "quitting")
	c := dlog.NewTestContext(cs.T(), false)
	cs.NoError(cs.tpSuite.kubectl(c, "config", "use-context", "default"))
	time.Sleep(time.Second) // Allow some time for processes to die and sockets to vanish
}

func (cs *connectedSuite) TestA_ReportsVersionFromDaemon() {
	stdout, stderr := telepresence(cs.T(), "version")
	cs.Empty(stderr)
	vs := client.DisplayVersion()
	cs.Contains(stdout, fmt.Sprintf("Client: %s", vs))
	cs.Contains(stdout, fmt.Sprintf("Root Daemon: %s", vs))
	cs.Contains(stdout, fmt.Sprintf("User Daemon: %s", vs))
}

func (cs *connectedSuite) TestB_ReportsStatusAsConnected() {
	stdout, stderr := telepresence(cs.T(), "status")
	cs.Empty(stderr)
	cs.Contains(stdout, "Kubernetes context:")
}

func (cs *connectedSuite) TestC_ProxiesOutboundTraffic() {
	ctx := dlog.NewTestContext(cs.T(), false)
	for i := 0; i < serviceCount; i++ {
		svc := fmt.Sprintf("hello-%d.%s", i, cs.ns())
		expectedOutput := fmt.Sprintf("Request served by hello-%d", i)
		cs.Require().Eventually(
			// condition
			func() bool {
				dlog.Infof(ctx, "trying %q...", "http://"+svc)
				hc := http.Client{Timeout: time.Second}
				resp, err := hc.Get("http://" + svc)
				if err != nil {
					dlog.Error(ctx, err)
					return false
				}
				defer resp.Body.Close()
				body, err := ioutil.ReadAll(resp.Body)
				if err != nil {
					dlog.Error(ctx, err)
					return false
				}
				dlog.Infof(ctx, "body: %q", body)
				return strings.Contains(string(body), expectedOutput)
			},
			15*time.Second, // waitfor
			3*time.Second,  // polling interval
			`body of %q contains %q`, "http://"+svc, expectedOutput,
		)
	}
}

func (cs *connectedSuite) TestD_Intercepted() {
	suite.Run(cs.T(), &interceptedSuite{tpSuite: cs.tpSuite})
}

func (cs *connectedSuite) TestE_PodWithSubdomain() {
	require := cs.Require()
	c := dlog.NewTestContext(cs.T(), false)
	require.NoError(cs.tpSuite.applyApp(c, "echo-w-subdomain", "echo.subsonic", 8080))
	defer func() {
		cs.NoError(cs.tpSuite.kubectl(c, "delete", "svc", "subsonic", "--context", "default"))
		cs.NoError(cs.tpSuite.kubectl(c, "delete", "deploy", "echo-subsonic", "--context", "default"))
	}()

	cc, cancel := context.WithTimeout(c, 3*time.Second)
	defer cancel()
	ip, err := net.DefaultResolver.LookupHost(cc, "echo.subsonic."+cs.ns())
	cs.NoError(err)
	cs.Equal(1, len(ip))
	ip, err = net.DefaultResolver.LookupHost(cc, "echo.subsonic."+cs.ns()+".svc.cluster.local")
	cs.NoError(err)
	cs.Equal(1, len(ip))
}

func (cs *connectedSuite) TestF_SuccessfullyInterceptsDeploymentWithProbes() {
	defer telepresence(cs.T(), "leave", "with-probes-"+cs.ns())

	require := cs.Require()
	stdout, stderr := telepresence(cs.T(), "intercept", "--namespace", cs.ns(), "--mount", "false", "with-probes", "--port", "9090")
	require.Empty(stderr)
	require.Contains(stdout, "Using Deployment with-probes")
	stdout, stderr = telepresence(cs.T(), "list", "--namespace", cs.ns(), "--intercepts")
	require.Empty(stderr)
	require.Contains(stdout, "with-probes: intercepted")
}

func (cs *connectedSuite) TestG_SuccessfullyInterceptsReplicaSet() {
	defer telepresence(cs.T(), "leave", "rs-echo-"+cs.ns())

	require := cs.Require()
	stdout, stderr := telepresence(cs.T(), "intercept", "--namespace", cs.ns(), "--mount", "false", "rs-echo", "--port", "9091")
	require.Empty(stderr)
	require.Contains(stdout, "Using ReplicaSet rs-echo")
	stdout, stderr = telepresence(cs.T(), "list", "--namespace", cs.ns(), "--intercepts")
	require.Empty(stderr)
	require.Contains(stdout, "rs-echo: intercepted")
}

func (cs *connectedSuite) TestH_SuccessfullyInterceptsStatefulSet() {
	defer telepresence(cs.T(), "leave", "ss-echo-"+cs.ns())

	require := cs.Require()
	stdout, stderr := telepresence(cs.T(), "intercept", "--namespace", cs.ns(), "--mount", "false", "ss-echo", "--port", "9091")
	require.Empty(stderr)
	require.Contains(stdout, "Using StatefulSet ss-echo")
	stdout, stderr = telepresence(cs.T(), "list", "--namespace", cs.ns(), "--intercepts")
	require.Empty(stderr)
	require.Contains(stdout, "ss-echo: intercepted")
}

func (cs *connectedSuite) TestI_LocalOnlyIntercept() {
	cs.Run("intercept can be established", func() {
		stdout, stderr := telepresence(cs.T(), "intercept", "--namespace", cs.ns(), "--local-only", "mylocal")
		cs.Empty(stdout)
		cs.Empty(stderr)
	})

	cs.Run("is included in list output", func() {
		// list includes local intercept
		stdout, stderr := telepresence(cs.T(), "list", "--namespace", cs.ns(), "--intercepts")
		cs.Empty(stderr)
		cs.Contains(stdout, "mylocal: local-only intercept")
	})

	cs.Run("makes services reachable using unqualified name", func() {
		ctx := dlog.NewTestContext(cs.T(), false)

		// service can be resolve with unqualified name
		cs.Eventually(func() bool {
			return run(ctx, "curl", "--silent", "ss-echo") == nil
		}, 3*time.Second, 1*time.Second)
	})

	cs.Run("leaving renders services unavailable using unqualified name", func() {
		stdout, stderr := telepresence(cs.T(), "leave", "mylocal")
		cs.Empty(stdout)
		cs.Empty(stderr)
		ctx := dlog.NewTestContext(cs.T(), false)
		cs.Eventually(func() bool {
			ctx, cancel := context.WithTimeout(ctx, 500*time.Millisecond)
			defer cancel()
			return run(ctx, "curl", "--silent", "ss-echo") != nil
		}, 3*time.Second, time.Second)
	})
}

func (cs *connectedSuite) TestJ_ListOnlyMapped() {
	require := cs.Require()
	stdout, stderr := telepresence(cs.T(), "connect", "--mapped-namespaces", "default")
	require.Empty(stderr)
	require.Empty(stdout)

	stdout, stderr = telepresence(cs.T(), "list", "--namespace", cs.ns())
	require.Empty(stderr)
	require.Contains(stdout, "No Workloads (Deployments, StatefulSets, or ReplicaSets)")

	stdout, stderr = telepresence(cs.T(), "connect", "--mapped-namespaces", "all")
	require.Empty(stderr)
	require.Empty(stdout)

	stdout, stderr = telepresence(cs.T(), "list", "--namespace", cs.ns())
	require.Empty(stderr)
	require.NotContains(stdout, "No Workloads (Deployments, StatefulSets, or ReplicaSets)")
}

func (cs *connectedSuite) TestK_DockerRun() {
	require := cs.Require()
	ctx := dlog.NewTestContext(cs.T(), false)

	svc := "hello-0"
	tag := "telepresence/hello-test"
	testDir := "pkg/client/cli/testdata/hello"
	_, err := output(ctx, "docker", "build", "-t", tag, testDir)
	require.NoError(err)
	abs, err := filepath.Abs(testDir)
	require.NoError(err)

	// We need to explicitly set the default config since telepresenceContext
	// is being used below
	configDir := cs.T().TempDir()
	ctx, err = setDefaultConfig(ctx, configDir)
	require.NoError(err)

	grp := dgroup.NewGroup(ctx, dgroup.GroupConfig{
		EnableWithSoftness: true,
		ShutdownOnNonError: true,
	})

	grp.Go("server", func(ctx context.Context) error {
		stdout, _ := telepresenceContext(ctx, "intercept", "--namespace", cs.ns(), svc,
			"--docker-run", "--port", "8000", "--", "--rm", "-v", abs+":/usr/src/app", tag)
		cs.Contains(stdout, "Using Deployment "+svc)
		return nil
	})

	grp.Go("client", func(ctx context.Context) error {
		expectedOutput := "Hello from intercepted echo-server!"
		cs.Eventually(
			// condition
			func() bool {
				ctx, cancel := context.WithTimeout(ctx, 500*time.Millisecond)
				defer cancel()
				out, err := output(ctx, "curl", "--silent", svc)
				if err != nil {
					dlog.Error(ctx, err)
					return false
				}
				dlog.Info(ctx, out)
				return strings.Contains(out, expectedOutput)
			},
			30*time.Second, // waitFor
			1*time.Second,  // polling interval
			`body of %q equals %q`, "http://"+svc, expectedOutput,
		)
		return nil
	})

	cs.NoError(grp.Wait())
}

func (cs *connectedSuite) TestL_LegacySwapDeploymentDoesIntercept() {
	require := cs.Require()

	// We don't need to defer leaving the intercept because the
	// intercept is automatically left once the command is finished
	_, stderr := telepresence(cs.T(), "--swap-deployment", "with-probes", "--expose", "9090", "--namespace", cs.ns(), "--mount", "false", "--run", "sleep", "1")
	require.Contains(stderr, "Legacy Telepresence command used")
	require.Contains(stderr, "Using Deployment with-probes")

	// Since legacy Telepresence commands are detected and translated in the
	// RunSubcommands function, so we ensure that the help text is *not* being
	// printed out in this case.
	require.NotContains(stderr, "Telepresence can connect to a cluster and route all outbound traffic")

	// Verify that the intercept no longer exists
	stdout, stderr := telepresence(cs.T(), "list", "--namespace", cs.ns(), "--intercepts")
	require.Empty(stderr)
	require.Contains(stdout, "No Workloads (Deployments, StatefulSets, or ReplicaSets)")
}

func (cs *connectedSuite) TestM_AutoInjectedAgent() {
	ctx := dlog.NewTestContext(cs.T(), false)
	cs.NoError(cs.tpSuite.applyApp(ctx, "echo-auto-inject", "echo-auto-inject", 80))
	defer func() {
		cs.NoError(cs.tpSuite.kubectl(ctx, "delete", "svc,deploy", "echo-auto-inject", "--context", "default"))
	}()

	cs.Run("shows up with agent installed in list output", func() {
		cs.Eventually(func() bool {
			stdout, stderr := telepresence(cs.T(), "list", "--namespace", cs.ns(), "--agents")
			cs.Empty(stderr)
			return strings.Contains(stdout, "echo-auto-inject: ready to intercept (traffic-agent already installed)")
		},
			10*time.Second, // waitFor
			2*time.Second,  // polling interval
		)
	})

	cs.Run("can be intercepted", func() {
		defer telepresence(cs.T(), "leave", "echo-auto-inject-"+cs.ns())

		require := cs.Require()
		stdout, stderr := telepresence(cs.T(), "intercept", "--namespace", cs.ns(), "--mount", "false", "echo-auto-inject", "--port", "9091")
		require.Empty(stderr)
		require.Contains(stdout, "Using Deployment echo-auto-inject")
		stdout, stderr = telepresence(cs.T(), "list", "--namespace", cs.ns(), "--intercepts")
		require.Empty(stderr)
		require.Contains(stdout, "echo-auto-inject: intercepted")
	})
}

func (cs *connectedSuite) TestN_ToPodPortForwarding() {
	defer telepresence(cs.T(), "leave", "echo-w-sidecars-"+cs.ns())

	require := cs.Require()
	stdout, stderr := telepresence(cs.T(), "intercept", "--namespace", cs.ns(), "--mount", "false", "echo-w-sidecars", "--port", "8080", "--to-pod", "8081", "--to-pod", "8082")
	require.Empty(stderr)
	require.Contains(stdout, "Using Deployment echo-w-sidecars")
	stdout, stderr = telepresence(cs.T(), "list", "--namespace", cs.ns(), "--intercepts")
	require.Empty(stderr)
	require.Contains(stdout, "echo-w-sidecars: intercepted")

	cs.Run("Forwarded port is reachable as localhost:PORT", func() {
		ctx := dlog.NewTestContext(cs.T(), false)

		cs.Eventually(func() bool {
			return run(ctx, "curl", "--silent", "localhost:8081") == nil
		}, 3*time.Second, 1*time.Second)

		cs.Eventually(func() bool {
			return run(ctx, "curl", "--silent", "localhost:8082") == nil
		}, 3*time.Second, 1*time.Second)
	})

	cs.Run("Non-forwarded port is not reachable", func() {
		ctx := dlog.NewTestContext(cs.T(), false)

		cs.Eventually(func() bool {
			ctx, cancel := context.WithTimeout(ctx, 500*time.Millisecond)
			defer cancel()
			return run(ctx, "curl", "--silent", "localhost:8083") != nil
		}, 3*time.Second, 1*time.Second)
	})
}

func (cs *connectedSuite) TestZ_Uninstall() {
	cs.Run("Uninstalls agent on given deployment", func() {
		require := cs.Require()
		stdout, stderr := telepresence(cs.T(), "list", "--namespace", cs.ns(), "--agents")
		require.Empty(stderr)
		require.Contains(stdout, "with-probes")
		_, stderr = telepresence(cs.T(), "uninstall", "--namespace", cs.ns(), "--agent", "with-probes")
		require.Empty(stderr)
		require.Eventually(
			// condition
			func() bool {
				stdout, _ := telepresence(cs.T(), "list", "--namespace", cs.ns(), "--agents")
				return !strings.Contains(stdout, "with-probes")
			},
			30*time.Second, // waitFor
			2*time.Second,  // polling interval
		)
	})

	cs.Run("Uninstalls agent on given replicaset", func() {
		require := cs.Require()
		stdout, stderr := telepresence(cs.T(), "list", "--namespace", cs.ns(), "--agents")
		require.Empty(stderr)
		require.Contains(stdout, "rs-echo")
		_, stderr = telepresence(cs.T(), "uninstall", "--namespace", cs.ns(), "--agent", "rs-echo")
		require.Empty(stderr)
		require.Eventually(
			// condition
			func() bool {
				stdout, _ := telepresence(cs.T(), "list", "--namespace", cs.ns(), "--agents")
				return !strings.Contains(stdout, "rs-echo")
			},
			30*time.Second, // waitFor
			2*time.Second,  // polling interval
		)
	})

	cs.Run("Uninstalls agent on given statefulset", func() {
		require := cs.Require()
		stdout, stderr := telepresence(cs.T(), "list", "--namespace", cs.ns(), "--agents")
		require.Empty(stderr)
		require.Contains(stdout, "ss-echo")
		_, stderr = telepresence(cs.T(), "uninstall", "--namespace", cs.ns(), "--agent", "ss-echo")
		require.Empty(stderr)
		require.Eventually(
			// condition
			func() bool {
				stdout, _ := telepresence(cs.T(), "list", "--namespace", cs.ns(), "--agents")
				return !strings.Contains(stdout, "ss-echo")
			},
			30*time.Second, // waitFor
			2*time.Second,  // polling interval
		)
	})

	cs.Run("Uninstalls all agents", func() {
		require := cs.Require()
		stdout, stderr := telepresence(cs.T(), "list", "--namespace", cs.ns(), "--agents")
		require.Empty(stderr)
		require.GreaterOrEqual(len(strings.Split(stdout, "\n")), serviceCount)
		_, stderr = telepresence(cs.T(), "uninstall", "--namespace", cs.ns(), "--all-agents")
		require.Empty(stderr)
		require.Eventually(
			func() bool {
				stdout, _ := telepresence(cs.T(), "list", "--namespace", cs.ns(), "--agents")
				return stdout == "No Workloads (Deployments, StatefulSets, or ReplicaSets)"
			},
			30*time.Second,     // waitFor
			2*time.Millisecond, // polling interval
		)
	})
}

type interceptedSuite struct {
	suite.Suite
	tpSuite        *telepresenceSuite
	intercepts     []string
	mountPoint     string // mount point for service 0.
	services       *dgroup.Group
	cancelServices context.CancelFunc
}

func (is *interceptedSuite) ns() string {
	return is.tpSuite.namespace
}

func (is *interceptedSuite) SetupSuite() {
	is.intercepts = make([]string, 0, serviceCount)
	ctx, cancel := context.WithCancel(dcontext.WithSoftness(dlog.NewTestContext(is.T(), true)))
	is.services = dgroup.NewGroup(ctx, dgroup.GroupConfig{})
	is.cancelServices = cancel

	is.Run("all intercepts ready", func() {
		rxs := make([]*regexp.Regexp, serviceCount)
		for i := 0; i < serviceCount; i++ {
			rxs[i] = regexp.MustCompile(fmt.Sprintf("hello-%d\\s*:\\s+ready to intercept", i))
		}
		is.Require().Eventually(
			// condition
			func() bool {
				stdout, _ := telepresence(is.T(), "list", "--namespace", is.ns())
				is.T().Log(stdout)
				for i := 0; i < serviceCount; i++ {
					if !rxs[i].MatchString(stdout) {
						return false
					}
				}
				return true
			},
			15*time.Second, // waitFor
			3*time.Second,  // polling interval
			`telepresence list reports all agents`,
		)
	})

	is.mountPoint = is.T().TempDir()
	is.Run("adding intercepts", func() {
		// Add all `hello-N` intercepts. Let `hello-0` have a mounted volume.
		addIntercept := func(i int, extraArgs ...string) {
			svc := fmt.Sprintf("hello-%d", i)
			port := strconv.Itoa(9000 + i)
			args := []string{"intercept", "--namespace", is.ns(), svc, "--port", port}
			stdout, stderr := telepresence(is.T(), append(args, extraArgs...)...)
			is.Require().Empty(stderr)
			is.intercepts = append(is.intercepts, svc)
			is.Contains(stdout, "Using Deployment "+svc)
		}
		addIntercept(0, "--mount", is.mountPoint)
		for i := 1; i < serviceCount; i++ {
			addIntercept(i, "--mount", "false")
		}
	})

	is.Run("starting http servers", func() {
		for i := 0; i < serviceCount; i++ {
			svc := fmt.Sprintf("hello-%d", i)
			port := strconv.Itoa(9000 + i)

			is.services.Go(svc, func(ctx context.Context) error {
				sc := &dhttp.ServerConfig{
					Handler: http.HandlerFunc(func(w http.ResponseWriter, r *http.Request) {
						fmt.Fprintf(w, "%s from intercept at %s", svc, r.URL.Path)
					}),
				}
				return sc.ListenAndServe(ctx, ":"+port)
			})
		}
	})
}

func (is *interceptedSuite) TearDownSuite() {
	for _, svc := range is.intercepts {
		stdout, stderr := telepresence(is.T(), "leave", svc+"-"+is.ns())
		is.Empty(stderr)
		is.Empty(stdout)
	}
	is.cancelServices()
	is.NoError(is.services.Wait())
	time.Sleep(time.Second) // Allow some time for processes to die and intercepts to vanish
}

func (is *interceptedSuite) TestA_VerifyingResponsesFromInterceptor() {
	for i := 0; i < serviceCount; i++ {
		svc := fmt.Sprintf("hello-%d", i)
		expectedOutput := fmt.Sprintf("%s from intercept at /", svc)
		is.Require().Eventually(
			// condition
			func() bool {
				is.T().Logf("trying %q...", "http://"+svc)
				hc := http.Client{Timeout: time.Second}
				resp, err := hc.Get("http://" + svc)
				if err != nil {
					is.T().Log(err)
					return false
				}
				defer resp.Body.Close()
				is.T().Logf("status code: %v", resp.StatusCode)
				body, err := ioutil.ReadAll(resp.Body)
				if err != nil {
					is.T().Log(err)
					return false
				}
				is.T().Logf("body: %q", body)
				return string(body) == expectedOutput
			},
			15*time.Second, // waitFor
			3*time.Second,  // polling interval
			`body of %q equals %q`, "http://"+svc, expectedOutput,
		)
	}
}

func (is *interceptedSuite) TestB_ListingActiveIntercepts() {
	require := is.Require()
	stdout, stderr := telepresence(is.T(), "--namespace", is.ns(), "list", "--intercepts")
	require.Empty(stderr)
	for i := 0; i < serviceCount; i++ {
		require.Contains(stdout, fmt.Sprintf("hello-%d: intercepted", i))
	}
}

func (is *interceptedSuite) TestC_MountedFilesystem() {
	require := is.Require()
	st, err := os.Stat(is.mountPoint)
	require.NoError(err, "Stat on <mount point> failed")
	require.True(st.IsDir(), "Mount point is not a directory")
	st, err = os.Stat(filepath.Join(is.mountPoint, "var"))
	require.NoError(err, "Stat on <mount point>/var failed")
	require.True(st.IsDir(), "<mount point>/var is not a directory")
}

func (is *interceptedSuite) TestD_RestartInterceptedPod() {
	ts := is.tpSuite
	assert := is.Assert()
	require := is.Require()
	c := dlog.NewTestContext(is.T(), false)
	rx := regexp.MustCompile(fmt.Sprintf(`Intercept name\s*: hello-0-` + is.ns() + `\s+State\s*: ([^\n]+)\n`))

	// Scale down to zero pods
	require.NoError(ts.kubectl(c, "--context", "default", "scale", "deploy", "hello-0", "--replicas", "0"))

	// Verify that intercept remains but that no agent is found
	assert.Eventually(func() bool {
		stdout, _ := telepresence(is.T(), "--namespace", is.ns(), "list")
		if match := rx.FindStringSubmatch(stdout); match != nil {
			dlog.Infof(c, "Got match '%s'", match[1])
			return match[1] == "WAITING" || strings.Contains(match[1], `No agent found for "hello-0"`)
		}
		return false
	}, 5*time.Second, time.Second)

	// Verify that volume mount is broken
	_, err := os.Stat(filepath.Join(is.mountPoint, "var"))
	assert.Error(err, "Stat on <mount point>/var succeeded although no agent was found")

	// Scale up again (start intercepted pod)
	assert.NoError(ts.kubectl(c, "--context", "default", "scale", "deploy", "hello-0", "--replicas", "1"))

	// Verify that intercept becomes active
	assert.Eventually(func() bool {
		stdout, _ := telepresence(is.T(), "--namespace", is.ns(), "list")
		if match := rx.FindStringSubmatch(stdout); match != nil {
			return match[1] == "ACTIVE"
		}
		return false
	}, 10*time.Second, time.Second)

	// Verify that volume mount is restored
	assert.Eventually(func() bool {
		st, err := os.Stat(filepath.Join(is.mountPoint, "var"))
		return err == nil && st.IsDir()
	}, 5*time.Second, time.Second)
}

func (is *interceptedSuite) TestE_StopInterceptedPodOfMany() {
	ts := is.tpSuite
	assert := is.Assert()
	require := is.Require()
	c := dlog.NewTestContext(is.T(), false)
	rx := regexp.MustCompile(fmt.Sprintf(`Intercept name\s*: hello-0-` + is.ns() + `\s+State\s*: ([^\n]+)\n`))

	// Terminating is not a state, so you may want to wrap calls to this function in an eventually
	// to give any pods that are terminating the chance to complete.
	// https://kubernetes.io/docs/concepts/workloads/pods/pod-lifecycle/
	helloZeroPods := func() []string {
		pods, err := ts.kubectlOut(c, "get", "pods", "--field-selector", "status.phase==Running", "-l", "app=hello-0", "-o", "jsonpath={.items[*].metadata.name}")
		assert.NoError(err)
		pods = strings.TrimSpace(pods)
		dlog.Infof(c, "Pods = '%s'", pods)
		return strings.Split(pods, " ")
	}

	// Wait for exactly one active pod
	var currentPod string
	require.Eventually(func() bool {
		currentPods := helloZeroPods()
		if len(currentPods) == 1 {
			currentPod = currentPods[0]
			return true
		}
		return false
<<<<<<< HEAD
	}, 15*time.Second, time.Second)
=======
	}, 20*time.Second, 2*time.Second)
>>>>>>> 9f49c085

	// Scale up to two pods
	require.NoError(ts.kubectl(c, "--context", "default", "scale", "deploy", "hello-0", "--replicas", "2"))
	defer func() {
		_ = ts.kubectl(c, "--context", "default", "scale", "deploy", "hello-0", "--replicas", "1")
	}()

	// Wait for second pod to arrive
	assert.Eventually(func() bool { return len(helloZeroPods()) == 2 }, 5*time.Second, time.Second)

	// Delete the currently intercepted pod
	require.NoError(ts.kubectl(c, "--context", "default", "delete", "pod", currentPod))

	// Wait for that pod to disappear
	assert.Eventually(
		func() bool {
			for _, zp := range helloZeroPods() {
				if zp == currentPod {
					return false
				}
			}
			return true
		}, 15*time.Second, time.Second)

	// Verify that intercept is still active
	assert.Eventually(func() bool {
		stdout, _ := telepresence(is.T(), "--namespace", is.ns(), "list", "--intercepts")
		if match := rx.FindStringSubmatch(stdout); match != nil {
			return match[1] == "ACTIVE"
		}
		return false
	}, 15*time.Second, time.Second)

	// Verify response from intercepting client
	assert.Eventually(func() bool {
		hc := http.Client{Timeout: time.Second}
		resp, err := hc.Get("http://hello-0")
		if err != nil {
			return false
		}
		defer resp.Body.Close()
		body, err := ioutil.ReadAll(resp.Body)
		if err != nil {
			return false
		}
		return "hello-0 from intercept at /" == string(body)
	}, 15*time.Second, time.Second)

	// Verify that volume mount is restored
	st, err := os.Stat(filepath.Join(is.mountPoint, "var"))
	require.NoError(err, "Stat on <mount point>/var failed")
	require.True(st.IsDir(), "<mount point>/var is not a directory")
}

type helmSuite struct {
	suite.Suite
	tpSuite           *telepresenceSuite
	managerNamespace1 string
	appNamespace1     string
	managerNamespace2 string
	appNamespace2     string
}

func (hs *helmSuite) SetupSuite() {
	ctx := dlog.NewTestContext(hs.T(), false)

	hs.appNamespace1 = hs.tpSuite.namespace
	hs.managerNamespace1 = hs.tpSuite.managerTestNamespace
	hs.appNamespace2 = fmt.Sprintf("telepresence-2-%d", os.Getpid())
	hs.managerNamespace2 = fmt.Sprintf("ambassador-2-%d", os.Getpid())

	hs.NoError(run(ctx, "kubectl", "create", "namespace", hs.appNamespace2))
	hs.NoError(run(ctx, "kubectl", "create", "namespace", hs.managerNamespace2))

	// These namespaces need to be labelled so that the webhook selector can find the namespaces
	hs.Eventually(func() bool {
		return run(ctx, "kubectl", "label", "--overwrite", "namespace", hs.appNamespace1, fmt.Sprintf("app.kubernetes.io/name=%s", hs.appNamespace1)) == nil
	}, 5*time.Second, time.Second)
	hs.Eventually(func() bool {
		return run(ctx, "kubectl", "label", "--overwrite", "namespace", hs.managerNamespace1, fmt.Sprintf("app.kubernetes.io/name=%s", hs.managerNamespace1)) == nil
	}, 5*time.Second, time.Second)
	hs.Eventually(func() bool {
		return run(ctx, "kubectl", "label", "--overwrite", "namespace", hs.appNamespace2, fmt.Sprintf("app.kubernetes.io/name=%s", hs.appNamespace2)) == nil
	}, 5*time.Second, time.Second)
	hs.Eventually(func() bool {
		return run(ctx, "kubectl", "label", "--overwrite", "namespace", hs.managerNamespace2, fmt.Sprintf("app.kubernetes.io/name=%s", hs.managerNamespace2)) == nil
	}, 5*time.Second, time.Second)

	hs.NoError(run(ctx, "kubectl", "config", "use-context", "default"))
	// Uninstall to make sure we're starting fresh
	_, stderr := telepresence(hs.T(), "uninstall", "--everything")
	hs.Empty(stderr)

	// Destroy the telepresence-clusterrolebinding so that we actually test the RBAC set up in the helm chart
	err := run(ctx, "kubectl", "delete", "clusterrolebinding", "telepresence-clusterrolebinding")
	hs.NoError(err)

	hs.NoError(hs.helmInstall(ctx, hs.managerNamespace1, hs.appNamespace1))

	hs.Eventually(func() bool {
		return run(ctx, "kubectl", "config", "use-context", "telepresence-test-developer") == nil
	}, 10*time.Second, time.Second)
}

func (hs *helmSuite) TestA_CanConnect() {
	ctx := dlog.NewTestContext(hs.T(), false)
	stdout, stderr := telepresenceContext(ctx, "connect")
	hs.Empty(stderr)
	hs.Contains(stdout, "Connected to context")
	// This has been shamelessly lifted from connectedSuite.TestC_ProxiesOutboundTraffic
	// TODO: There might be a better way to re-use this logic.
	for i := 0; i < serviceCount; i++ {
		svc := fmt.Sprintf("hello-%d.%s", i, hs.appNamespace1)
		expectedOutput := fmt.Sprintf("Request served by hello-%d", i)
		hs.Require().Eventually(
			// condition
			func() bool {
				dlog.Infof(ctx, "trying %q...", "http://"+svc)
				hc := http.Client{Timeout: time.Second}
				resp, err := hc.Get("http://" + svc)
				if err != nil {
					dlog.Error(ctx, err)
					return false
				}
				defer resp.Body.Close()
				body, err := ioutil.ReadAll(resp.Body)
				if err != nil {
					dlog.Error(ctx, err)
					return false
				}
				dlog.Infof(ctx, "body: %q", body)
				return strings.Contains(string(body), expectedOutput)
			},
			15*time.Second, // waitfor
			3*time.Second,  // polling interval
			`body of %q contains %q`, "http://"+svc, expectedOutput,
		)
	}
}

func (hs *helmSuite) TestB_CanInterceptInManagedNamespace() {
	// Lifted from TestF_SuccessfullyInterceptsDeploymentWithProbes
	defer telepresence(hs.T(), "leave", "with-probes-"+hs.appNamespace1)

	stdout, stderr := telepresence(hs.T(), "intercept", "--namespace", hs.appNamespace1, "--mount", "false", "with-probes", "--port", "9090")
	hs.Empty(stderr)
	hs.Contains(stdout, "Using Deployment with-probes")
	stdout, stderr = telepresence(hs.T(), "list", "--namespace", hs.appNamespace1, "--intercepts")
	hs.Empty(stderr)
	hs.Contains(stdout, "with-probes: intercepted")
}

func (hs *helmSuite) TestC_CannotInterceptInUnmanagedNamespace() {
	ctx := dlog.NewTestContext(hs.T(), false)
	hs.tpSuite.namespace = hs.appNamespace2
	hs.NoError(hs.tpSuite.applyApp(ctx, "with-probes", "with-probes", 80))
	defer func() {
		hs.NoError(hs.tpSuite.kubectl(ctx, "delete", "svc,deploy", "with-probes", "--context", "default"))
		hs.tpSuite.namespace = hs.appNamespace1
	}()
	_, stderr := telepresence(hs.T(), "intercept", "--namespace", hs.appNamespace2, "--mount", "false", "with-probes", "--port", "9090")
	hs.Contains(stderr, "Failed to establish intercept")
}

func (hs *helmSuite) TestD_WebhookInjectsInManagedNamespace() {
	ctx := dlog.NewTestContext(hs.T(), false)
	hs.NoError(hs.tpSuite.applyApp(ctx, "echo-auto-inject", "echo-auto-inject", 80))
	defer func() {
		hs.NoError(hs.tpSuite.kubectl(ctx, "delete", "svc,deploy", "echo-auto-inject", "--context", "default"))
	}()

	hs.Eventually(func() bool {
		stdout, stderr := telepresence(hs.T(), "list", "--namespace", hs.appNamespace1, "--agents")
		hs.Empty(stderr)
		return strings.Contains(stdout, "echo-auto-inject: ready to intercept (traffic-agent already installed)")
	},
		10*time.Second, // waitFor
		2*time.Second,  // polling interval
	)
}

func (hs *helmSuite) TestE_WebhookDoesntInjectInUnmanagedNamespace() {
	ctx := dlog.NewTestContext(hs.T(), false)
	defer func() {
		hs.NoError(hs.tpSuite.kubectl(ctx, "delete", "svc,deploy", "echo-auto-inject", "--context", "default"))
		hs.tpSuite.namespace = hs.appNamespace1
	}()
	hs.tpSuite.namespace = hs.appNamespace2
	hs.NoError(hs.tpSuite.applyApp(ctx, "echo-auto-inject", "echo-auto-inject", 80))

	hs.Never(func() bool {
		stdout, stderr := telepresence(hs.T(), "list", "--namespace", hs.appNamespace2, "--agents")
		hs.Empty(stderr)
		return strings.Contains(stdout, "echo-auto-inject: ready to intercept (traffic-agent already installed)")
	},
		10*time.Second, // waitFor
		2*time.Second,  // polling interval
	)
}

func (hs *helmSuite) TestF_MultipleInstalls() {
	ctx := dlog.NewTestContext(hs.T(), false)
	telepresenceContext(ctx, "quit")
	hs.tpSuite.namespace = hs.appNamespace2
	os.Setenv("TELEPRESENCE_MANAGER_NAMESPACE", hs.managerNamespace2)
	hs.NoError(hs.tpSuite.applyApp(ctx, "with-probes", "with-probes", 80))
	defer func() {
		hs.NoError(hs.tpSuite.kubectl(ctx, "delete", "svc,deploy", "with-probes", "--context", "default"))
		hs.tpSuite.namespace = hs.appNamespace1
		os.Setenv("TELEPRESENCE_MANAGER_NAMESPACE", hs.managerNamespace1)
	}()

	hs.Run("Installs Successfully", func() {
		hs.NoError(run(ctx, "kubectl", "config", "use-context", "default"))
		defer func() { hs.NoError(run(ctx, "kubectl", "config", "use-context", "telepresence-test-developer")) }()
		hs.NoError(hs.helmInstall(ctx, hs.managerNamespace2, hs.appNamespace2))
	})
	hs.Run("Can be connected to", func() {
		configDir := hs.T().TempDir()
		// Needed to prevent a (harmless) message on stderr stating that there's no config to use
		ctx, err := setDefaultConfig(ctx, configDir)
		hs.NoError(err)
		stdout, stderr := telepresenceContext(ctx, "connect")
		hs.Empty(stderr)
		hs.Contains(stdout, "Connected to context")
		hs.Eventually(func() bool {
			return run(ctx, "curl", "--silent", fmt.Sprintf("with-probes.%s", hs.appNamespace2)) == nil
		}, 7*time.Second, 1*time.Second)
	})
	hs.Run("Can intercept", func() {
		defer telepresence(hs.T(), "leave", "with-probes-"+hs.appNamespace2)

		stdout, stderr := telepresence(hs.T(), "intercept", "--namespace", hs.appNamespace2, "--mount", "false", "with-probes", "--port", "9090")
		hs.Empty(stderr)
		hs.Contains(stdout, "Using Deployment with-probes")
		stdout, stderr = telepresence(hs.T(), "list", "--namespace", hs.appNamespace2, "--intercepts")
		hs.Empty(stderr)
		hs.Contains(stdout, "with-probes: intercepted")
	})
	hs.Run("Uninstalls successfully", func() {
		hs.NoError(run(ctx, "kubectl", "config", "use-context", "default"))
		defer func() { hs.NoError(run(ctx, "kubectl", "config", "use-context", "telepresence-test-developer")) }()
		hs.NoError(run(ctx, "helm", "uninstall", "traffic-manager", "-n", hs.managerNamespace2))
	})
}

func (hs *helmSuite) TestG_CollidingInstalls() {
	ctx := dlog.NewTestContext(hs.T(), false)
	hs.NoError(run(ctx, "kubectl", "config", "use-context", "default"))
	defer func() { hs.NoError(run(ctx, "kubectl", "config", "use-context", "telepresence-test-developer")) }()
	hs.Error(hs.helmInstall(ctx, hs.managerNamespace2, hs.appNamespace1, hs.appNamespace2))
}

func (hs *helmSuite) TestZ_Uninstall() {
	ctx := dlog.NewTestContext(hs.T(), false)
	hs.NoError(run(ctx, "kubectl", "config", "use-context", "default"))
	hs.NoError(run(ctx, "helm", "uninstall", "traffic-manager", "-n", hs.managerNamespace1))
	// Make sure the RBAC was cleaned up by uninstall
	hs.NoError(run(ctx, "kubectl", "config", "use-context", "telepresence-test-developer"))
	hs.Error(run(ctx, "kubectl", "get", "namespaces"))
	hs.Error(run(ctx, "kubectl", "get", "deploy", "-n", hs.managerNamespace1))
}

func (hs *helmSuite) helmInstall(ctx context.Context, managerNamespace string, appNamespaces ...string) error {
	clusterID, err := hs.tpSuite.kubectlOut(ctx, "get", "ns", hs.appNamespace1, "-o", "jsonpath={.metadata.uid}")
	if err != nil {
		return err
	}
	helmValues := "pkg/client/cli/testdata/test-values.yaml"
	helmChart := "charts/telepresence"
	return run(ctx, "helm", "install", "traffic-manager",
		"-n", managerNamespace, helmChart,
		"--set", fmt.Sprintf("clusterId=%s", clusterID),
		"--set", fmt.Sprintf("image.registry=%s", dtest.DockerRegistry(ctx)),
		"--set", fmt.Sprintf("image.tag=%s", hs.tpSuite.testVersion[1:]),
		"--set", fmt.Sprintf("clientRbac.namespaces={%s}", strings.Join(append(appNamespaces, managerNamespace), ",")),
		"--set", fmt.Sprintf("managerRbac.namespaces={%s}", strings.Join(append(appNamespaces, managerNamespace), ",")),
		"-f", helmValues,
	)
}

func (hs *helmSuite) TearDownSuite() {
	ctx := dlog.NewTestContext(hs.T(), false)
	// Restore the rbac we blew up in the setup
	hs.NoError(run(ctx, "kubectl", "config", "use-context", "default"))
	hs.NoError(run(ctx, "kubectl", "apply", "-f", "k8s/client_rbac.yaml"))
	hs.NoError(run(ctx, "kubectl", "delete", "namespace", hs.appNamespace2, hs.managerNamespace2))
}

func (ts *telepresenceSuite) applyApp(c context.Context, name, svcName string, port int) error {
	err := ts.kubectl(c, "apply", "-f", fmt.Sprintf("k8s/%s.yaml", name), "--context", "default")
	if err != nil {
		return fmt.Errorf("failed to deploy %s: %w", name, err)
	}
	return ts.waitForService(c, svcName, port)
}

func (ts *telepresenceSuite) applyEchoService(c context.Context, name string) error {
	err := ts.kubectl(c, "create", "deploy", name, "--image", "jmalloc/echo-server:0.1.0")
	if err != nil {
		return fmt.Errorf("failed to create deployment %s: %w", name, err)
	}
	err = ts.kubectl(c, "expose", "deploy", name, "--port", "80", "--target-port", "8080")
	if err != nil {
		return fmt.Errorf("failed to expose deployment %s: %w", name, err)
	}
	return ts.waitForService(c, name, 80)
}

func (ts *telepresenceSuite) waitForService(c context.Context, name string, port int) error {
	c, cancel := context.WithTimeout(c, 120*time.Second)
	defer cancel()

	// Since this function can be called multiple times in parallel
	// we add the name of the service to the title of the pod so they
	// can run at the same time. We strip out any characters that we
	// can't use in a name in k8s.
	reg := regexp.MustCompile("[^a-zA-Z0-9-]+")
	k8sSafeName := reg.ReplaceAllString(name, "")
	containerName := fmt.Sprintf("curl-%s-from-cluster", k8sSafeName)
	for c.Err() == nil {
		time.Sleep(time.Second)
		err := ts.kubectl(c, "run", containerName, "--context", "default", "--rm", "-it",
			"--image=docker.io/pstauffer/curl", "--restart=Never", "--",
			"curl", "--silent", "--output", "/dev/null",
			fmt.Sprintf("http://%s.%s:%d", name, ts.namespace, port),
		)
		if err == nil {
			return nil
		}
	}
	return fmt.Errorf("timed out waiting for %s service", name)
}

func (ts *telepresenceSuite) kubectl(c context.Context, args ...string) error {
	return run(c, append([]string{"kubectl", "--namespace", ts.namespace}, args...)...)
}

func (ts *telepresenceSuite) kubectlOut(ctx context.Context, args ...string) (string, error) {
	return output(ctx, append([]string{"kubectl", "--namespace", ts.namespace}, args...)...)
}

func (ts *telepresenceSuite) publishManager() error {
	ctx := dlog.NewTestContext(ts.T(), true)
	cmd := dexec.CommandContext(ctx, "make", "push-image")

	// Go sets a lot of variables that we don't want to pass on to the ko executable. If we do,
	// then it builds for the platform indicated by those variables.
	cmd.Env = []string{
		"TELEPRESENCE_VERSION=" + ts.testVersion,
		"TELEPRESENCE_REGISTRY=" + dtest.DockerRegistry(ctx),
	}
	includeEnv := []string{"KO_DOCKER_REPO=", "HOME=", "PATH=", "LOGNAME=", "TMPDIR=", "MAKELEVEL="}
	for _, env := range os.Environ() {
		for _, incl := range includeEnv {
			if strings.HasPrefix(env, incl) {
				cmd.Env = append(cmd.Env, env)
				break
			}
		}
	}
	if err := cmd.Run(); err != nil {
		return client.RunError(err)
	}
	return nil
}

func (ts *telepresenceSuite) buildExecutable(c context.Context) (string, error) {
	executable := filepath.Join("build-output", "bin", "/telepresence")
	return executable, run(c, "go", "build", "-ldflags",
		fmt.Sprintf("-X=github.com/telepresenceio/telepresence/v2/pkg/version.Version=%s", ts.testVersion),
		"-o", executable, "./cmd/telepresence")
}

func (ts *telepresenceSuite) setupKubeConfig(ctx context.Context) {
	kubeconfig := dtest.Kubeconfig(ctx)
	os.Setenv("DTEST_KUBECONFIG", kubeconfig)
	os.Setenv("KUBECONFIG", kubeconfig)
	err := run(ctx, "kubectl", "create", "namespace", ts.namespace)
	ts.NoError(err)
	err = run(ctx, "kubectl", "apply", "-f", "k8s/client_rbac.yaml")
	ts.NoError(err)

	// This is how we create a user that has their rbac restricted to what we have in
	// k8s/client_rbac.yaml. We do this by creating a service account and then getting
	// the token from said service account and storing it in our kubeconfig.
	secret, err := output(ctx, "kubectl", "get", "sa", "telepresence-test-developer", "-o", "jsonpath={.secrets[0].name}")
	ts.NoError(err)
	encSecret, err := output(ctx, "kubectl", "get", "secret", secret, "-o", "jsonpath={.data.token}")
	ts.NoError(err)
	token, err := base64.StdEncoding.DecodeString(encSecret)
	ts.NoError(err)
	err = run(ctx, "kubectl", "config", "set-credentials", "telepresence-test-developer", "--token", string(token))
	ts.NoError(err)
	err = run(ctx, "kubectl", "config", "set-context", "telepresence-test-developer", "--user", "telepresence-test-developer", "--cluster", "default")
	ts.NoError(err)

	// We start with the default context, and will switch to the
	// telepresence-test-developer user later in the tests
	err = run(ctx, "kubectl", "config", "use-context", "default")
	ts.NoError(err)
}

func run(c context.Context, args ...string) error {
	return client.RunError(dexec.CommandContext(c, args[0], args[1:]...).Run())
}

func output(ctx context.Context, args ...string) (string, error) {
	cmd := dexec.CommandContext(ctx, args[0], args[1:]...)
	cmd.DisableLogging = true
	out, err := cmd.Output()
	return string(out), client.RunError(err)
}

// telepresence executes the CLI command in-process
func telepresence(t testing.TB, args ...string) (string, string) {
	ctx := dlog.NewTestContext(t, false)

	// Ensure the config.yml is using the dtest registry by default
	configDir := t.TempDir()
	ctx, err := setDefaultConfig(ctx, configDir)
	if err != nil {
		t.Error(err)
	}

	ctx = filelocation.WithAppUserConfigDir(ctx, configDir)
	return telepresenceContext(ctx, args...)
}

// telepresence executes the CLI command in-process
func telepresenceContext(ctx context.Context, args ...string) (string, string) {
	var stdout, stderr strings.Builder

	configDir, _ := filelocation.AppUserConfigDir(ctx)
	logDir, _ := filelocation.AppUserLogDir(ctx)

	cmd := dexec.CommandContext(ctx, client.GetExe(), args...)
	cmd.Stdout = &stdout
	cmd.Stderr = &stderr
	cmd.Env = append(os.Environ(),
		"DEV_TELEPRESENCE_CONFIG_DIR="+configDir,
		"DEV_TELEPRESENCE_LOG_DIR="+logDir)

	_ = cmd.Run()

	return strings.TrimSpace(stdout.String()), strings.TrimSpace(stderr.String())
}

// setDefaultConfig creates a config that has the registry set correctly.
// This ensures that the config on the machine of whatever is running the test,
// isn't used, which could cause conflict with the tests.
func setDefaultConfig(ctx context.Context, configDir string) (context.Context, error) {
	registry := dtest.DockerRegistry(ctx)
	configYml := fmt.Sprintf("images:\n  registry: %s\n  webhookRegistry: %s\n", registry, registry)
	return setConfig(ctx, configDir, configYml)
}

// setConfig clears the config and creates one from the configYml provided. Use this
// if you are testing components of the config.yml, otherwise you can use setDefaultConfig.
func setConfig(ctx context.Context, configDir, configYml string) (context.Context, error) {
	client.ResetConfig(ctx)
	config, err := os.Create(filepath.Join(configDir, "config.yml"))
	if err != nil {
		return ctx, err
	}

	_, err = config.WriteString(configYml)
	if err != nil {
		return ctx, err
	}
	config.Close()

	ctx = filelocation.WithAppUserConfigDir(ctx, configDir)
	return ctx, nil
}<|MERGE_RESOLUTION|>--- conflicted
+++ resolved
@@ -1010,11 +1010,7 @@
 			return true
 		}
 		return false
-<<<<<<< HEAD
-	}, 15*time.Second, time.Second)
-=======
 	}, 20*time.Second, 2*time.Second)
->>>>>>> 9f49c085
 
 	// Scale up to two pods
 	require.NoError(ts.kubectl(c, "--context", "default", "scale", "deploy", "hello-0", "--replicas", "2"))
